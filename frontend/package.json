{
  "name": "portfolio",
  "version": "0.1.0",
  "private": true,
  "scripts": {
    "dev": "next dev",
    "build": "next build",
    "start": "next start",
    "lint": "next lint",
    "test": "jest",
    "test:line-length": "jest tests/line-length.test.js"
  },
  "dependencies": {
    "@radix-ui/react-alert-dialog": "^1.1.15",
    "@radix-ui/react-avatar": "^1.1.10",
    "@radix-ui/react-dialog": "^1.1.15",
    "@radix-ui/react-dropdown-menu": "^2.1.16",
    "@radix-ui/react-icons": "^1.3.2",
    "@radix-ui/react-separator": "^1.1.2",
    "@radix-ui/react-slot": "^1.1.2",
    "@radix-ui/react-tooltip": "^1.1.8",
    "@supabase/auth-helpers-nextjs": "^0.10.0",
    "@supabase/supabase-js": "^2.56.0",
    "@vercel/analytics": "^1.5.0",
    "class-variance-authority": "^0.7.1",
    "clsx": "^2.1.1",
    "framer-motion": "^12.4.10",
    "gray-matter": "^4.0.3",
    "lucide-react": "^0.542.0",
    "motion": "^12.4.10",
    "next": "15.5.2",
    "next-themes": "^0.4.4",
    "react": "^19.0.0",
    "react-dom": "^19.0.0",
    "react-markdown": "^10.1.0",
    "rehype-autolink-headings": "^7.1.0",
    "rehype-pretty-code": "^0.14.0",
    "rehype-slug": "^6.0.0",
    "rehype-stringify": "^10.0.1",
    "remark-gfm": "^4.0.1",
    "remark-parse": "^11.0.0",
    "remark-rehype": "^11.1.1",
    "tailwind-merge": "^3.0.2",
    "tailwindcss-animate": "^1.0.7",
    "unified": "^11.0.5"
  },
  "devDependencies": {
    "@babel/preset-env": "^7.28.3",
    "@babel/preset-react": "^7.27.1",
    "@eslint/eslintrc": "^3",
    "@shadcn/ui": "^0.0.4",
    "@tailwindcss/postcss": "^4",
    "@testing-library/jest-dom": "^6.8.0",
    "@testing-library/react": "^16.3.0",
    "@testing-library/user-event": "^14.6.1",
    "@types/node": "^24",
    "@types/react": "^19",
    "@types/react-dom": "^19",
    "babel-jest": "^30.1.1",
    "eslint": "^9",
<<<<<<< HEAD
    "eslint-config-next": "15.4.6",
=======
    "eslint-config-next": "15.5.2",
    "jest": "^30.0.5",
>>>>>>> b326951e
    "glob": "^11.0.0",
    "jest": "^29.7.0",
    "jest-environment-jsdom": "^30.1.1",
    "tailwindcss": "^4",
    "typescript": "^5"
  }
}<|MERGE_RESOLUTION|>--- conflicted
+++ resolved
@@ -58,12 +58,8 @@
     "@types/react-dom": "^19",
     "babel-jest": "^30.1.1",
     "eslint": "^9",
-<<<<<<< HEAD
-    "eslint-config-next": "15.4.6",
-=======
     "eslint-config-next": "15.5.2",
     "jest": "^30.0.5",
->>>>>>> b326951e
     "glob": "^11.0.0",
     "jest": "^29.7.0",
     "jest-environment-jsdom": "^30.1.1",
